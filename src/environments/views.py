--- conflicted
+++ resolved
@@ -9,15 +9,12 @@
 from rest_framework.permissions import IsAuthenticated
 from rest_framework.response import Response
 
-<<<<<<< HEAD
 from environments.authentication import EnvironmentKeyAuthentication
 from environments.permissions import EnvironmentKeyPermissions, EnvironmentPermissions, NestedEnvironmentPermissions
 from features.serializers import FeatureStateSerializerFull
 from integrations.amplitude.amplitude import AmplitudeWrapper
-=======
 from environments.permissions.permissions import EnvironmentPermissions, \
     NestedEnvironmentPermissions
->>>>>>> 13e3f1bb
 from permissions.serializers import PermissionModelSerializer, MyUserObjectPermissionsSerializer
 from util.logging import get_logger
 from .models import Environment, Webhook
@@ -142,290 +139,3 @@
         environment = Environment.objects.get(api_key=self.kwargs.get('environment_api_key'))
         serializer.save(environment=environment)
 
-<<<<<<< HEAD
-
-class UserEnvironmentPermissionsViewSet(viewsets.ModelViewSet):
-    pagination_class = None
-    permission_classes = [IsAuthenticated, NestedEnvironmentPermissions]
-
-    def get_queryset(self):
-        if not self.kwargs.get('environment_api_key'):
-            raise ValidationError('Missing environment key.')
-
-        return UserEnvironmentPermission.objects.filter(environment__api_key=self.kwargs['environment_api_key'])
-
-    def get_serializer_class(self):
-        if self.action == 'list':
-            return ListUserEnvironmentPermissionSerializer
-
-        return CreateUpdateUserEnvironmentPermissionSerializer
-
-    def perform_create(self, serializer):
-        environment = Environment.objects.get(api_key=self.kwargs['environment_api_key'])
-        serializer.save(environment=environment)
-
-    def perform_update(self, serializer):
-        environment = Environment.objects.get(api_key=self.kwargs['environment_api_key'])
-        serializer.save(environment=environment)
-
-
-class UserPermissionGroupEnvironmentPermissionsViewSet(viewsets.ModelViewSet):
-    pagination_class = None
-    permission_classes = [IsAuthenticated, NestedEnvironmentPermissions]
-
-    def get_queryset(self):
-        if not self.kwargs.get('environment_api_key'):
-            raise ValidationError('Missing environment key.')
-
-        return UserPermissionGroupEnvironmentPermission.objects.filter(
-            environment__api_key=self.kwargs['environment_api_key']
-        )
-
-    def get_serializer_class(self):
-        if self.action == 'list':
-            return ListUserPermissionGroupEnvironmentPermissionSerializer
-
-        return CreateUpdateUserPermissionGroupEnvironmentPermissionSerializer
-
-    def perform_create(self, serializer):
-        environment = Environment.objects.get(api_key=self.kwargs['environment_api_key'])
-        serializer.save(environment=environment)
-
-    def perform_update(self, serializer):
-        environment = Environment.objects.get(api_key=self.kwargs['environment_api_key'])
-        serializer.save(environment=environment)
-
-
-class SDKIdentitiesDeprecated(SDKAPIView):
-    """
-    THIS ENDPOINT IS DEPRECATED. Please use `/identities/?identifier=<identifier>` instead.
-    """
-    # API to handle /api/v1/identities/ endpoint to return Flags and Traits for user Identity
-    # if Identity does not exist it will create one, otherwise will fetch existing
-
-    serializer_class = IdentitySerializerTraitFlags
-
-    schema = AutoSchema(
-        manual_fields=[
-            coreapi.Field("X-Environment-Key", location="header",
-                          description="API Key for an Environment"),
-            coreapi.Field("identifier", location="path", required=True,
-                          description="Identity user identifier")
-        ]
-    )
-
-    # identifier is in a path parameter
-    def get(self, request, identifier, *args, **kwargs):
-        # if we have identifier fetch, or create if does not exist
-        if identifier:
-            identity, _ = Identity.objects.get_or_create(
-                identifier=identifier,
-                environment=request.environment,
-            )
-
-        else:
-            return Response(
-                {"detail": "Missing identifier"},
-                status=status.HTTP_400_BAD_REQUEST
-            )
-
-        if identity:
-            traits_data = identity.get_all_user_traits()
-            # traits_data = self.get_serializer(identity.get_all_user_traits(), many=True)
-            # return Response(traits.data, status=status.HTTP_200_OK)
-        else:
-            return Response(
-                {"detail": "Given identifier not found"},
-                status=status.HTTP_404_NOT_FOUND
-            )
-
-        # We need object type to pass into our IdentitySerializerTraitFlags
-        IdentityFlagsWithTraitsAndSegments = namedtuple('IdentityTraitFlagsSegments', ('flags', 'traits', 'segments'))
-        identity_flags_traits_segments = IdentityFlagsWithTraitsAndSegments(
-            flags=identity.get_all_feature_states(),
-            traits=traits_data,
-            segments=identity.get_segments()
-        )
-
-        serializer = IdentitySerializerWithTraitsAndSegments(identity_flags_traits_segments)
-
-        return Response(serializer.data, status=status.HTTP_200_OK)
-
-
-class SDKIdentities(SDKAPIView):
-    def get(self, request):
-        identifier = request.query_params.get('identifier')
-        if not identifier:
-            return Response({"detail": "Missing identifier"})  # TODO: add 400 status - will this break the clients?
-
-        identity, _ = Identity.objects.get_or_create(identifier=identifier, environment=request.environment)
-
-        feature_name = request.query_params.get('feature')
-        if feature_name:
-            return self._get_single_feature_state_response(identity, feature_name, request)
-        else:
-            return self._get_all_feature_states_for_user_response(identity, request)
-
-    def _get_single_feature_state_response(self, identity, feature_name, request):
-        for feature_state in identity.get_all_feature_states():
-            if feature_state.feature.name == feature_name:
-                serializer = FeatureStateSerializerFull(feature_state)
-                return Response(data=serializer.data, status=status.HTTP_200_OK)
-
-        return Response(
-            {"detail": "Given feature not found"},
-            status=status.HTTP_404_NOT_FOUND
-        )
-
-    def _get_all_feature_states_for_user_response(self, identity, request):
-        all_feature_states = identity.get_all_feature_states()
-        serialized_flags = FeatureStateSerializerFull(all_feature_states, many=True)
-        serialized_traits = TraitSerializerBasic(identity.get_all_user_traits(), many=True)
-
-        # If we have an amplitude API key, send the flags viewed by the user to their API
-        if identity.environment.amplitude_api_key is not None:
-            amplitude = AmplitudeWrapper(identity.environment.api_key)
-            user_properties = {
-                feature_state.feature.name: feature_state.get_feature_state_value()
-                for feature_state
-                in all_feature_states
-            }
-            amplitude.identify_user_async(identity.identifier, **user_properties)
-
-        response = {
-            "flags": serialized_flags.data,
-            "traits": serialized_traits.data
-        }
-
-        return Response(data=response, status=status.HTTP_200_OK)
-
-
-class SDKTraitsDeprecated(SDKAPIView):
-    # API to handle /api/v1/identities/<identifier>/traits/<trait_key> endpoints
-    # if Identity or Trait does not exist it will create one, otherwise will fetch existing
-    serializer_class = TraitSerializerBasic
-
-    schema = AutoSchema(
-        manual_fields=[
-            coreapi.Field("X-Environment-Key", location="header",
-                          description="API Key for an Environment"),
-            coreapi.Field("identifier", location="path", required=True,
-                          description="Identity user identifier"),
-            coreapi.Field("trait_key", location="path", required=True,
-                          description="User trait unique key")
-        ]
-    )
-
-    def post(self, request, identifier, trait_key, *args, **kwargs):
-        """
-        THIS ENDPOINT IS DEPRECATED. Please use `/traits/` instead.
-        """
-        trait_data = request.data
-
-        if 'trait_value' not in trait_data:
-            error = {"detail": "Trait value not provided"}
-            return Response(error, status=status.HTTP_400_BAD_REQUEST)
-
-        # if we have identifier fetch, or create if does not exist
-        if identifier:
-            identity, _ = Identity.objects.get_or_create(
-                identifier=identifier,
-                environment=request.environment,
-            )
-
-        else:
-            return Response(
-                {"detail": "Missing identifier"},
-                status=status.HTTP_400_BAD_REQUEST
-            )
-
-        # if we have identity trait fetch, or create if does not exist
-        if trait_key:
-            # need to create one if does not exist
-            trait, _ = Trait.objects.get_or_create(
-                identity=identity,
-                trait_key=trait_key,
-            )
-
-        else:
-            return Response(
-                {"detail": "Missing trait key"},
-                status=status.HTTP_400_BAD_REQUEST
-            )
-
-        if trait and 'trait_value' in trait_data:
-            # Check if trait value was provided with request data. If so, we need to figure out value_type from
-            # the given value and also use correct value field e.g. boolean_value, integer_value or
-            # string_value, and override request data
-            trait_data = trait.generate_trait_value_data(trait_data['trait_value'])
-
-            trait_full_serializer = TraitSerializerFull(trait, data=trait_data, partial=True)
-
-            if trait_full_serializer.is_valid():
-                trait_full_serializer.save()
-                return Response(self.get_serializer(trait).data, status=status.HTTP_200_OK)
-            else:
-                return Response(trait_full_serializer.errors, status=status.HTTP_400_BAD_REQUEST)
-
-        else:
-            return Response({"detail": "Failed to update user trait"}, status=status.HTTP_400_BAD_REQUEST)
-
-
-class SDKTraits(mixins.CreateModelMixin, viewsets.GenericViewSet):
-    permission_classes = (EnvironmentKeyPermissions,)
-    authentication_classes = (EnvironmentKeyAuthentication,)
-
-    def get_serializer_class(self):
-        if self.action == 'increment_value':
-            return IncrementTraitValueSerializer
-        if self.action == 'bulk_create':
-            return SDKBulkCreateUpdateTraitSerializer
-
-        return SDKCreateUpdateTraitSerializer
-
-    def get_serializer_context(self):
-        context = super(SDKTraits, self).get_serializer_context()
-        context['environment'] = self.request.environment
-        return context
-
-    @swagger_auto_schema(request_body=SDKCreateUpdateTraitSerializer)
-    def create(self, request, *args, **kwargs):
-        response = super(SDKTraits, self).create(request, *args, **kwargs)
-        response.status_code = status.HTTP_200_OK
-        return response
-
-    @swagger_auto_schema(responses={200: IncrementTraitValueSerializer}, request_body=IncrementTraitValueSerializer)
-    @action(detail=False, methods=["POST"], url_path='increment-value')
-    def increment_value(self, request):
-        serializer = self.get_serializer(data=request.data)
-        serializer.is_valid(raise_exception=True)
-        serializer.save()
-        return Response(serializer.data, status=200)
-
-    @swagger_auto_schema(request_body=SDKCreateUpdateTraitSerializer(many=True))
-    @action(detail=False, methods=["PUT"], url_path='bulk')
-    def bulk_create(self, request):
-        try:
-            # endpoint allows users to delete existing traits by sending null values for the trait value
-            # so we need to filter those out here
-            traits = []
-            for idx, trait in enumerate(request.data):
-                if trait.get('trait_value') is None:
-                    Trait.objects.filter(
-                        trait_key=trait.get('trait_key'),
-                        identity__identifier=trait['identity']['identifier'],
-                        identity__environment=request.environment
-                    ).delete()
-                else:
-                    traits.append(trait)
-
-            serializer = self.get_serializer(data=traits, many=True)
-            serializer.is_valid(raise_exception=True)
-            serializer.save()
-            return Response(serializer.data, status=200)
-
-        except (TypeError, AttributeError) as excinfo:
-            logger.error('Invalid request data: %s' % str(excinfo))
-            return Response({'detail': 'Invalid request data'}, status=status.HTTP_400_BAD_REQUEST)
-=======
->>>>>>> 13e3f1bb
