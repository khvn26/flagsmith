# -*- coding: utf-8 -*-
from __future__ import unicode_literals

from django.core.exceptions import ObjectDoesNotExist, ValidationError, NON_FIELD_ERRORS
from django.db import models
from django.utils.encoding import python_2_unicode_compatible

from projects.models import Project


# Feature Types
FLAG = 'FLAG'
CONFIG = 'CONFIG'

# Feature State Value Types
INTEGER = "int"
STRING = "unicode"
BOOLEAN = "bool"


@python_2_unicode_compatible
class Feature(models.Model):
    FEATURE_TYPES = (
        (FLAG, 'Feature Flag'),
        (CONFIG, 'Remote Config')
    )

    name = models.CharField(max_length=2000)
    created_date = models.DateTimeField('DateCreated', auto_now_add=True)
    project = models.ForeignKey(Project, related_name='features')
    initial_value = models.CharField(max_length=2000, null=True, default=None)
    description = models.TextField(null=True)
    default_enabled = models.BooleanField(default=False)
    type = models.CharField(max_length=50, choices=FEATURE_TYPES, default=FLAG)

    class Meta:
        ordering = ['id']
        # Note: uniqueness is changed to reference lowercase name in explicit SQL in the migrations
        unique_together = ("name", "project")

    def save(self, *args, **kwargs):
        """
        Override save method to initialise feature states for all environments
        """
        super(Feature, self).save(*args, **kwargs)

        # create feature states for all environments in the project
        environments = self.project.environments.all()
        for env in environments:
            FeatureState.objects.create(feature=self, environment=env, identity=None,
                                        enabled=self.default_enabled)

    def validate_unique(self, *args, **kwargs):
        """
        Checks unique constraints on the model and raises ``ValidationError``
        if any failed.
        """
        super(Feature, self).validate_unique(*args, **kwargs)

        if Feature.objects.filter(project=self.project, name__iexact=self.name).exists():
            raise ValidationError(
                {
                    NON_FIELD_ERRORS: [
                        "Feature with that name already exists for this project. Note that feature "
                        "names are case insensitive.",
                    ],
                }
            )

    def __str__(self):
        return "Project %s - Feature %s" % (self.project.name, self.name)


@python_2_unicode_compatible
class FeatureState(models.Model):
    feature = models.ForeignKey(Feature, related_name='feature_states')
    environment = models.ForeignKey('environments.Environment', related_name='feature_states',
                                    null=True)
    identity = models.ForeignKey('environments.Identity', related_name='identity_features',
                                 null=True, default=None, blank=True)
    enabled = models.BooleanField(default=False)

    class Meta:
        unique_together = ("feature", "environment", "identity")
        ordering = ['id']

<<<<<<< HEAD
    def __str__(self):
        if self.environment is not None:
            return "Project %s - Environment %s - Feature %s - Enabled: %r" % \
                   (self.environment.project.name,
                    self.environment.name, self.feature.name,
                    self.enabled)
        elif self.identity is not None:
            return "Identity %s - Feature %s - Enabled: %r" % (self.identity.identifier,
                                                               self.feature.name, self.enabled)
        else:
            return "Feature %s - Enabled: %r" % (self.feature.name, self.enabled)
=======
    def get_feature_state_value(self):
        try:
            value_type = self.feature_state_value.type
        except ObjectDoesNotExist:
            return None

        type_mapping = {
            INTEGER: self.feature_state_value.integer_value,
            STRING: self.feature_state_value.string_value,
            BOOLEAN: self.feature_state_value.boolean_value
        }

        return type_mapping.get(value_type)
>>>>>>> 6f65c781

    def save(self, *args, **kwargs):
        super(FeatureState, self).save(*args, **kwargs)

        # create default feature state value for feature state
        if not hasattr(self, 'feature_state_value'):
            FeatureStateValue.objects.create(feature_state=self,
                                             string_value=self.feature.initial_value)

<<<<<<< HEAD
    def create_or_update_feature_state_value(self, value):
        values = self.generate_feature_state_value_data(value)
        if hasattr(self, 'feature_state_value'):
            FeatureStateValue.objects.filter(pk=self.feature_state_value.id).update(**values)
            feature_state_value = self.feature_state_value.refresh_from_db()
        else:
            feature_state_value = FeatureStateValue.objects.create(**values)
        return feature_state_value
=======
    @staticmethod
    def _get_feature_state_key_name(fsv_type):
        return {
            INTEGER: "integer_value",
            BOOLEAN: "boolean_value",
            STRING: "string_value",
        }.get(fsv_type, "string_value")  # The default was chosen for backwards compatibility
>>>>>>> 6f65c781

    def generate_feature_state_value_data(self, value):
        """
        Takes the value of a feature state to generate a feature state value and returns dictionary
        to use for passing into feature state value serializer

        :param value: feature state value of variable type
        :return: dictionary to pass directly into feature state value serializer
        """
        fsv_type = type(value).__name__
<<<<<<< HEAD

        if fsv_type == INTEGER:
            fsv_dict = {"type": INTEGER, "integer_value": value}
        elif fsv_type == BOOLEAN:
            fsv_dict = {"type": BOOLEAN, "boolean_value": value}
        else:
            # default to type = string if we cannot handle the type correctly
            fsv_dict = {"type": STRING, "string_value": value}

        fsv_dict['feature_state'] = self

        return fsv_dict
=======
        accepted_types = (STRING, INTEGER, BOOLEAN)

        return {
            # Default to string if not an anticipate type value to keep backwards compatibility.
            "type": fsv_type if fsv_type in accepted_types else STRING,
            "feature_state": self.id,
            self._get_feature_state_key_name(fsv_type): value
        }
>>>>>>> 6f65c781

    def get_feature_state_value(self):
        try:
            value_type = self.feature_state_value.type
        except ObjectDoesNotExist:
            return None

        if value_type == INTEGER:
            return self.feature_state_value.integer_value
        elif value_type == STRING:
            return self.feature_state_value.string_value
        elif value_type == BOOLEAN:
            return self.feature_state_value.boolean_value
        else:
            return None


class FeatureStateValue(models.Model):
    FEATURE_STATE_VALUE_TYPES = (
        (INTEGER, 'Integer'),
        (STRING, 'String'),
        (BOOLEAN, 'Boolean')
    )

    feature_state = models.OneToOneField(FeatureState, related_name='feature_state_value')
    type = models.CharField(max_length=10, choices=FEATURE_STATE_VALUE_TYPES, default=STRING,
                            null=True, blank=True)
    boolean_value = models.NullBooleanField(null=True, blank=True)
    integer_value = models.IntegerField(null=True, blank=True)
    string_value = models.CharField(null=True, max_length=2000, blank=True)<|MERGE_RESOLUTION|>--- conflicted
+++ resolved
@@ -84,19 +84,6 @@
         unique_together = ("feature", "environment", "identity")
         ordering = ['id']
 
-<<<<<<< HEAD
-    def __str__(self):
-        if self.environment is not None:
-            return "Project %s - Environment %s - Feature %s - Enabled: %r" % \
-                   (self.environment.project.name,
-                    self.environment.name, self.feature.name,
-                    self.enabled)
-        elif self.identity is not None:
-            return "Identity %s - Feature %s - Enabled: %r" % (self.identity.identifier,
-                                                               self.feature.name, self.enabled)
-        else:
-            return "Feature %s - Enabled: %r" % (self.feature.name, self.enabled)
-=======
     def get_feature_state_value(self):
         try:
             value_type = self.feature_state_value.type
@@ -110,7 +97,6 @@
         }
 
         return type_mapping.get(value_type)
->>>>>>> 6f65c781
 
     def save(self, *args, **kwargs):
         super(FeatureState, self).save(*args, **kwargs)
@@ -120,16 +106,6 @@
             FeatureStateValue.objects.create(feature_state=self,
                                              string_value=self.feature.initial_value)
 
-<<<<<<< HEAD
-    def create_or_update_feature_state_value(self, value):
-        values = self.generate_feature_state_value_data(value)
-        if hasattr(self, 'feature_state_value'):
-            FeatureStateValue.objects.filter(pk=self.feature_state_value.id).update(**values)
-            feature_state_value = self.feature_state_value.refresh_from_db()
-        else:
-            feature_state_value = FeatureStateValue.objects.create(**values)
-        return feature_state_value
-=======
     @staticmethod
     def _get_feature_state_key_name(fsv_type):
         return {
@@ -137,7 +113,6 @@
             BOOLEAN: "boolean_value",
             STRING: "string_value",
         }.get(fsv_type, "string_value")  # The default was chosen for backwards compatibility
->>>>>>> 6f65c781
 
     def generate_feature_state_value_data(self, value):
         """
@@ -148,20 +123,6 @@
         :return: dictionary to pass directly into feature state value serializer
         """
         fsv_type = type(value).__name__
-<<<<<<< HEAD
-
-        if fsv_type == INTEGER:
-            fsv_dict = {"type": INTEGER, "integer_value": value}
-        elif fsv_type == BOOLEAN:
-            fsv_dict = {"type": BOOLEAN, "boolean_value": value}
-        else:
-            # default to type = string if we cannot handle the type correctly
-            fsv_dict = {"type": STRING, "string_value": value}
-
-        fsv_dict['feature_state'] = self
-
-        return fsv_dict
-=======
         accepted_types = (STRING, INTEGER, BOOLEAN)
 
         return {
@@ -170,22 +131,18 @@
             "feature_state": self.id,
             self._get_feature_state_key_name(fsv_type): value
         }
->>>>>>> 6f65c781
 
-    def get_feature_state_value(self):
-        try:
-            value_type = self.feature_state_value.type
-        except ObjectDoesNotExist:
-            return None
-
-        if value_type == INTEGER:
-            return self.feature_state_value.integer_value
-        elif value_type == STRING:
-            return self.feature_state_value.string_value
-        elif value_type == BOOLEAN:
-            return self.feature_state_value.boolean_value
+    def __str__(self):
+        if self.environment is not None:
+            return "Project %s - Environment %s - Feature %s - Enabled: %r" % \
+                   (self.environment.project.name,
+                    self.environment.name, self.feature.name,
+                    self.enabled)
+        elif self.identity is not None:
+            return "Identity %s - Feature %s - Enabled: %r" % (self.identity.identifier,
+                                                               self.feature.name, self.enabled)
         else:
-            return None
+            return "Feature %s - Enabled: %r" % (self.feature.name, self.enabled)
 
 
 class FeatureStateValue(models.Model):
