--- conflicted
+++ resolved
@@ -489,15 +489,6 @@
         # it has a feature_segment or an identity
         return not (other.feature_segment_id or other.identity_id)
 
-<<<<<<< HEAD
-    def clone(
-        self,
-        env: "Environment" = None,
-        environment_feature_version: "EnvironmentFeatureVersion" = None,
-    ) -> "FeatureState":
-        # Clonning the Identity is not allowed because they are closely tied
-        # to the enviroment
-=======
     def __str__(self):
         s = f"Feature {self.feature.name} - Enabled: {self.enabled}"
         if self.environment is not None:
@@ -551,10 +542,10 @@
         live_from: datetime.datetime = None,
         as_draft: bool = False,
         version: int = None,
+        environment_feature_version: "EnvironmentFeatureVersion" = None,
     ) -> "FeatureState":
         # Cloning the Identity is not allowed because they are closely tied
         # to the environment
->>>>>>> e4dcca52
         assert self.identity is None
         clone = deepcopy(self)
         clone.id = None
@@ -568,14 +559,10 @@
             if self.feature_segment
             else None
         )
-<<<<<<< HEAD
         clone.environment = env or self.environment
         clone.environment_feature_version = environment_feature_version
-=======
-        clone.environment = env
         clone.version = None if as_draft else version or self.version
         clone.live_from = live_from
->>>>>>> e4dcca52
         clone.save()
         # clone the related objects
         self.feature_state_value.clone(clone)
