{
  "name": "flagsmith-frontend",
  "version": "2.2.3",
  "description": "The frontend application for Flagsmith",
  "main": "index.js",
  "scripts": {
    "kill": "kill -9 $(lsof -ti tcp:4444)",
    "test:bundle": "cross-env E2E=1 npm run bundle",
    "postinstall": "npm run env",
    "husky:install": "cd ../ && husky install ./frontend/husky && cd ./frontend",
    "test:bundle:staging": "cross-env E2E=1 ENV=staging npm run bundle",
    "test:dev": "cross-env NODE_ENV=production E2E=true E2E_DEV=true node ./e2e/index.cafe",
    "test:devBundle": "npm run test:bundle && npm run test:dev",
    "test": "npm run test:bundle && cross-env NODE_ENV=production E2E=true node ./e2e/index.cafe",
    "test:staging": "npm run test:bundle:staging && cross-env NODE_ENV=production E2E=true ENV=staging node ./e2e/index.cafe",
    "env": "node ./bin/env.js",
    "lint": "eslint .",
    "lint:fix": "npx eslint --fix .",
    "start": "cross-env NODE_ENV=production node ./api/index",
    "typecheck": "tsc",
    "dev": "cross-env npm run env && node_modules/.bin/nodemon --watch ./api --ignore server/config/config.json --watch webpack --exec node ./api",
    "bundle": "node node_modules/.bin/webpack --config ./webpack/webpack.config.prod.js",
    "bundledjango": "mkdir -p ../api/app/templates/webpack/ && node node_modules/.bin/webpack --config ./webpack/webpack.config.django.prod.js && rm -f ../api/app/templates/webpack/index.html && rm -f ../api/static/static/project-overrides.js && cp ../api/static/index.html ../api/app/templates/webpack/index.html"
  },
  "engines": {
    "node": "16.x",
    "npm": "6.x"
  },
  "dependencies": {
    "@babel/core": "7.20.7",
    "@babel/plugin-proposal-class-properties": "7.1.0",
    "@babel/plugin-transform-modules-commonjs": "7.1.0",
    "@babel/plugin-transform-react-constant-elements": "7.0.0",
    "@babel/plugin-transform-react-inline-elements": "7.0.0",
    "@babel/preset-env": "7.1.0",
    "@babel/preset-react": "7.0.0",
    "@babel/preset-typescript": "^7.18.6",
    "@babel/register": "7.0.0",
    "@datadog/ui-extensions-react": "0.32.0",
    "@datadog/ui-extensions-sdk": "0.32.0",
    "@material-ui/core": "4.12.4",
    "@react-oauth/google": "^0.2.8",
    "@reduxjs/toolkit": "1.9.1",
    "@sentry/browser": "^7.28.0",
    "@slack/web-api": "^6.6.0",
    "amplitude-js": "^7.3.3",
    "animejs": "3.0.1",
    "array-find-index": "^1.0.2",
    "babel-eslint": "10.0.1",
    "babel-loader": "8.2.5",
    "babel-plugin-module-resolver": "^4.1.0",
    "babel-plugin-transform-object-rest-spread": "7.0.0-beta.3",
    "babel-plugin-transform-react-remove-prop-types": "0.4.18",
    "babel-runtime": "6.26.0",
    "body-parser": "1.20.1",
    "bootstrap": "4.0.0-alpha.3",
    "bullet-train-rules-engine": "0.0.7",
    "classnames": "2.3.1",
    "clean-webpack-plugin": "0.1.19",
    "color": "3.1.0",
    "colors": "1.4.0",
    "copy-webpack-plugin": "^9.1.0",
    "cors": "^2.8.3",
    "cross-env": "5.2.0",
    "css-loader": "4.3.0",
    "dotenv": "6.2.0",
    "express": "4.17.3",
    "express-handlebars": "6.0.5",
    "fbjs": "^3.0.4",
    "fetchify": "0.0.2",
    "file-loader": "6.2.0",
    "flagsmith": "3.15.1",
    "flux-react-dispatcher": "1.2.5",
    "fs-extra": "2.0.0",
    "history": "4.10.1",
    "html-loader": "1.3.2",
    "html-webpack-plugin": "5.5.0",
    "http-proxy-middleware": "^1.0.6",
    "husky": "^8.0.2",
    "ionicons": "4.0.0",
    "js-cookie": "2.2.1",
    "json-loader": "0.5.4",
    "lint-staged": "^12.3.4",
    "lodash": "4.17.21",
    "material-ui-chip-input": "^1.1.0",
    "mini-css-extract-plugin": "^2.6.0",
    "moment": "2.29.4",
    "node-fetch": "2.6.7",
    "node-sass": "^7.0.1",
    "polyfill-react-native": "1.0.5",
    "postcss-loader": "4.3.0",
    "prettier": "1.19.1",
    "promise-polyfill": "7.1.2",
    "prop-types": "15.6.2",
    "qrcode.react": "1.0.0",
    "rc-slider": "^9.7.2",
    "rc-switch": "1.9.0",
    "react": "16.9.0",
    "react-async-script": "0.9.1",
    "react-click-outside": "3.0.1",
    "react-datepicker": "^4.7.0",
    "react-device-detect": "1.9.9",
    "react-dom": "16.9.0",
    "react-maskedinput": "4.0.1",
    "react-redux": "8.0.2",
    "react-router": "4.3.1",
    "react-router-dom": "4.3.1",
    "react-select": "2.4.3",
    "react-sortable-hoc": "1.9.1",
    "react-tooltip": "3.7.0",
    "react-virtualized-auto-sizer": "1.0.2",
    "react-window": "^1.8.6",
    "recharts": "^2.1.14",
    "redux-persist": "^6.0.0",
    "sass-graph": "https://github.com/Ohiekkar/sass-graph#update-scss-tokenizer",
    "sass-loader": "^12.6.0",
    "semver": "^7.3.7",
    "style-loader": "1.3.0",
    "suppress-exit-code": "^1.0.0",
    "terser-webpack-plugin": "^5.3.6",
    "toml": "^3.0.0",
    "webpack": "5.52.1",
    "webpack-bundle-analyzer": "^4.5.0",
    "webpack-cli": "^4.10.0",
    "webpack-dev-middleware": "5.3.3",
    "webpack-hot-middleware": "2.25.3",
    "whatwg-fetch": "3.0.0",
    "x-frame-options": "^1.0.0",
    "yaml": "^2.0.0"
  },
  "devDependencies": {
    "@ffmpeg-installer/ffmpeg": "^1.1.0",
    "@types/classnames": "^2.3.1",
    "@types/color": "^3.0.3",
    "@types/react-router": "^5.1.19",
    "@types/react-router-dom": "^4.3.1",
    "@types/react-select": "^2.0.3",
    "chromedriver": "96.0.0",
    "eslint": "7.6.0",
    "eslint-config-airbnb": "17.1.0",
    "eslint-config-prettier": "3.3.0",
    "eslint-import-resolver-typescript": "^3.5.2",
    "eslint-plugin-import": "2.14.0",
    "eslint-plugin-jsx-a11y": "6.1.2",
    "eslint-plugin-prettier": "3.0.0",
    "eslint-plugin-react": "7.11.1",
<<<<<<< HEAD
=======
    "eslint-import-resolver-alias": "^1.1.2",
    "eslint-import-resolver-typescript": "^3.5.2",
>>>>>>> 0c76d0ac
    "nodemon": "^2.0.16",
    "raw-loader": "0.5.1",
    "ssgrtk": "^0.3.4",
    "testcafe": "^2.2.0",
    "typescript": "^4.9.3"
  },
  "lint-staged": {
    "*.{js,tsx,ts}": "suppress-exit-code eslint --fix"
  }
}<|MERGE_RESOLUTION|>--- conflicted
+++ resolved
@@ -139,16 +139,12 @@
     "eslint": "7.6.0",
     "eslint-config-airbnb": "17.1.0",
     "eslint-config-prettier": "3.3.0",
-    "eslint-import-resolver-typescript": "^3.5.2",
     "eslint-plugin-import": "2.14.0",
     "eslint-plugin-jsx-a11y": "6.1.2",
     "eslint-plugin-prettier": "3.0.0",
     "eslint-plugin-react": "7.11.1",
-<<<<<<< HEAD
-=======
     "eslint-import-resolver-alias": "^1.1.2",
     "eslint-import-resolver-typescript": "^3.5.2",
->>>>>>> 0c76d0ac
     "nodemon": "^2.0.16",
     "raw-loader": "0.5.1",
     "ssgrtk": "^0.3.4",
