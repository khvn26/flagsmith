import React from 'react';
import { GoogleLogin, GoogleOAuthProvider, useGoogleLogin } from '@react-oauth/google';
import ForgotPasswordModal from '../ForgotPasswordModal';
import Card from '../Card';
import { ButtonLink } from '../base/forms/Button';
import NavIconSmall from '../svg/NavIconSmall';
import SamlForm from '../SamlForm';
import data from '../../../common/data/base/_data';
import GoogleButton from '../GoogleButton';

const HomePage = class extends React.Component {
    static contextTypes = {
        router: propTypes.object.isRequired,
    };

    static displayName = 'HomePage';

    constructor(props, context) {
        super(props, context);
        this.state = {
            marketing_consent_given: API.getCookie('marketing_consent_given') !== 'false',
        };
    }

    componentDidUpdate(prevProps, prevState, snapshot) {
        if (this.props.location.pathname !== prevProps.location.pathname) {
            const emailField = document.querySelector('input[name="firstName"]') || document.querySelector('input[name="email"]');
            if (emailField) {
                emailField.focus();
                emailField.value = emailField.value;
            }
        }
    }

    componentDidMount() {
        if (document.location.href.includes('oauth')) {
            const parts = location.href.split('oauth/');
            const params = parts[1];
            if (params && params.includes('google')) {
                const access_token = Utils.fromParam().code;
                AppActions.oauthLogin('google', {
                    access_token,
                    marketing_consent_given: this.state.marketing_consent_given,
                });
            } else if (params && params.includes('github')) {
                const access_token = Utils.fromParam().code;
                AppActions.oauthLogin('github', {
                    access_token,
                    marketing_consent_given: this.state.marketing_consent_given,
                });
            }
        }
        setTimeout(() => {
            const emailField = document.querySelector('input[name="firstName"]') || document.querySelector('input[name="email"]');
            if (emailField) {
                emailField.focus();
                emailField.value = emailField.value;
            }
        }, 1000);


        if (document.location.href.includes('saml')) {
            const access_token = Utils.fromParam().code;
            if (access_token) {
                AppActions.oauthLogin('saml', {
                    access_token,
                    marketing_consent_given: this.state.marketing_consent_given,
                });
                this.context.router.history.replace('/');
            }
        }
        API.trackPage(Constants.pages.HOME);

        if (document.location.href.indexOf('invite') != -1) {
            const invite = Utils.fromParam().redirect;

            if (invite.includes("invite-link")) {
                const id = invite.split('invite-link/')[1];
                API.setInviteType("INVITE_LINK")
                API.setInvite(id);
            } else if (invite.includes('invite')) {
                // persist invite incase user changes page or logs in with oauth
                const id = invite.split('invite/')[1];
                API.setInviteType("INVITE_EMAIL")
                API.setInvite(id);
            }
        }
    }

    showForgotPassword = (e) => {
        e.preventDefault();
        openModal('Forgot password', <ForgotPasswordModal
          initialValue={this.state.email} onComplete={() => {
              toast('Please check your email to reset your password.');
          }}
        />, null, { className: 'alert fade expand' });
    }

    render = () => {
        const { email, password, organisation_name, first_name, last_name } = this.state;
        const redirect = Utils.fromParam().redirect ? `?redirect=${Utils.fromParam().redirect}` : '';
        const isInvite = document.location.href.indexOf('invite') != -1;
        const isSignup = (!projectOverrides.preventSignup) && ((isInvite && document.location.href.indexOf('login') === -1) || document.location.href.indexOf('signup') != -1);
        const disableSignup = Project.preventSignup && isSignup;
        const preventEmailPassword = Project.preventEmailPassword;
        const disableForgotPassword = Project.preventForgotPassword;
        const oauths = [];
        const disableOauthRegister = Utils.getFlagsmithHasFeature('disable_oauth_registration');

        if ((!isSignup || !disableOauthRegister) && !disableSignup) {
            if (Utils.getFlagsmithValue('oauth_github')) {
                oauths.push((
                    <a key="github" className="btn btn__oauth btn__oauth--github" href={JSON.parse(Utils.getFlagsmithValue('oauth_github')).url}>
                        <svg viewBox="0 0 24 24" xmlns="http://www.w3.org/2000/svg">
                            <path d="M12 .297c-6.63 0-12 5.373-12 12 0 5.303 3.438 9.8 8.205 11.385.6.113.82-.258.82-.577 0-.285-.01-1.04-.015-2.04-3.338.724-4.042-1.61-4.042-1.61C4.422 18.07 3.633 17.7 3.633 17.7c-1.087-.744.084-.729.084-.729 1.205.084 1.838 1.236 1.838 1.236 1.07 1.835 2.809 1.305 3.495.998.108-.776.417-1.305.76-1.605-2.665-.3-5.466-1.332-5.466-5.93 0-1.31.465-2.38 1.235-3.22-.135-.303-.54-1.523.105-3.176 0 0 1.005-.322 3.3 1.23.96-.267 1.98-.399 3-.405 1.02.006 2.04.138 3 .405 2.28-1.552 3.285-1.23 3.285-1.23.645 1.653.24 2.873.12 3.176.765.84 1.23 1.91 1.23 3.22 0 4.61-2.805 5.625-5.475 5.92.42.36.81 1.096.81 2.22 0 1.606-.015 2.896-.015 3.286 0 .315.21.69.825.57C20.565 22.092 24 17.592 24 12.297c0-6.627-5.373-12-12-12" />
                        </svg> GitHub
                    </a>
                ));
            }

            if (Utils.getFlagsmithValue('oauth_google')) {
                oauths.push((
                    <GoogleOAuthProvider clientId={JSON.parse(Utils.getFlagsmithValue('oauth_google')).clientId}>
                        <GoogleButton
                          onSuccess={(e) => {
                              document.location = `${document.location.origin}/oauth/google?code=${e.access_token}`;
                          }}
                        />
                    </GoogleOAuthProvider>
                ));
            }

            if (Utils.getFlagsmithHasFeature('saml')) {
                oauths.push((
                    <a
                      onClick={() => {
                          if (!Utils.getFlagsmithValue('sso_idp')) {
                              openModal('Single Sign-On', <SamlForm/>);
                          } else {
                              data.post(`${Project.api}auth/saml/${Utils.getFlagsmithValue('sso_idp')}/request/`)
                                  .then((res) => {
                                      if (res.headers && res.headers.Location) {
                                          document.location.href = res.headers.Location;
                                      } else {
                                          this.setState({ error: true });
                                      }
                                  })
                                  .catch(() => {
                                      this.setState({ error: true, isLoading: false });
                                  });
                          }
                      }
                        } key="single-sign-on" className="btn btn__oauth btn__oauth--saml"
                    >
                        Single Sign-On
                    </a>
                ));
            }
        }

        return (
            <>
                <AccountProvider onLogout={this.onLogout} onLogin={this.onLogin}>
                    {({ isLoading, isSaving, error }, { register }) => (
                        <div id="login-page" style={{ flexDirection: 'column' }} className="fullscreen-container">
                            <div className="mb-4">
                                <NavIconSmall className="signup-icon" />
                            </div>
                            <div className="text-center mb-4">
                                {isSignup ? (
                                    <>
                                        <h3>It's free to get started.</h3>
                                        {!isInvite && (
                                            <>
                                                <p className="mb-0">We have a 100% free for life plan for smaller projects.</p>
                                                <ButtonLink
                                                  className="pt-3 pb-3"
                                                  href="https://flagsmith.com/pricing"
                                                  target="_blank"
                                                >
                                                    Check out our Pricing
                                                </ButtonLink>
                                            </>
                                        )}
                                    </>
                                ) : (
                                    <>
                                        <h3>Sign in to Flagsmith</h3>
                                        {!!oauths.length && (
                                            <p>
                                                Log in to your account with one of these services.
                                            </p>
                                        )}
                                    </>
                                )}

                            </div>

                            {disableSignup && (
                                <div className="signup-form" id="sign-up">
                                    <Card>
                                        To join an organisation please contact your administrator for an invite link.

                                        <div>
                                            <Link id="existing-member-btn" to={`/login${redirect}`}>
                                                <ButtonLink
                                                  className="mt-2 pb-3 pt-2"
                                                >
                                                    Already a member?
                                                </ButtonLink>
                                            </Link>
                                        </div>
                                    </Card>
                                </div>
                            )}

                            {!disableSignup && (
                                <div className="signup-form" id="sign-up">
                                    {!isSignup ? (
                                        <React.Fragment>
                                            <Card>
                                                <AccountProvider>
                                                    {({ isLoading, isSaving, error }, { login }) => (
                                                        <>
                                                            {!!oauths.length && (
                                                                <Row style={{ justifyContent: 'center' }}>
                                                                    {oauths}
                                                                </Row>
                                                            )}
                                                            {!preventEmailPassword && (
                                                                <form
                                                                    id="form" name="form" onSubmit={(e) => {
                                                                    Utils.preventDefault(e);
                                                                    login({ email, password });
                                                                }}
                                                                >
                                                                    {isInvite
                                                                        && (
                                                                            <div className="notification flex-row">
                                                                    <span
                                                                        className="notification__icon ion-md-information-circle-outline mb-2"
                                                                    />
                                                                                <p className="notification__text pl-3">Login to accept your invite</p>
                                                                            </div>
                                                                        )
                                                                    }
                                                                    <fieldset id="details">
                                                                        {error && error.email ? (
                                                                            <span
                                                                                id="email-error"
                                                                                className="text-danger"
                                                                            >
                                                                        {error.email}
                                                                    </span>
                                                                        ) : null}
                                                                        <InputGroup
                                                                            title="Email Address / Username"
                                                                            data-test="email"
                                                                            inputProps={{
                                                                                name: 'email',
                                                                                className: 'full-width',
                                                                                error: error && error.email,
                                                                            }}
                                                                            onChange={(e) => {
                                                                                this.setState({ email: Utils.safeParseEventValue(e) });
                                                                            }}
                                                                            className="input-default full-width mb-2 "
                                                                            type="text"
                                                                            name="email" id="email"
                                                                        />
                                                                        {error && error.password ? (
                                                                            <span
                                                                                id="password-error"
                                                                                className="text-danger"
                                                                            >
                                                                        {error.password}
                                                                    </span>
<<<<<<< HEAD
                                                                ) : null}
                                                                <InputGroup
                                                                  title="Password"
                                                                  inputProps={{
                                                                      name: 'password',
                                                                      className: 'full-width',
                                                                      error: error && error.password,
                                                                  }}
                                                                  onChange={(e) => {
                                                                      this.setState({ password: Utils.safeParseEventValue(e) });
                                                                  }}
                                                                  rightComponent={!disableForgotPassword && (
                                                                  <Link
                                                                    tabIndex={-1}
                                                                    className="float-right"
                                                                    to={`/password-recovery${redirect}`}
                                                                    onClick={this.showForgotPassword}
                                                                  >
                                                                      <ButtonLink tabIndex={-1} type="button">
                                                                          Forgot password?
                                                                      </ButtonLink>
                                                                  </Link>
                                                                  )}
                                                                  className="input-default full-width mb-2"
                                                                  type="password"
                                                                  name="password"
                                                                  data-test="password"
                                                                  id="password"
                                                                />
                                                                <div className="form-cta">

                                                                    <Button
                                                                      id="login-btn"
                                                                      disabled={isLoading || isSaving}
                                                                      type="submit"
                                                                      className="mt-3 px-4 full-width"
                                                                    >Login
                                                                    </Button>
                                                                </div>
                                                            </fieldset>
                                                            {error && (
                                                                <div id="error-alert" className="alert mt-3 alert-danger">
                                                                    {typeof AccountStore.error === 'string' ? AccountStore.error : 'Please check your details and try again'}
                                                                </div>
=======
                                                                        ) : null}
                                                                        <InputGroup
                                                                            title="Password"
                                                                            inputProps={{
                                                                                name: 'password',
                                                                                className: 'full-width',
                                                                                error: error && error.password,
                                                                            }}
                                                                            onChange={(e) => {
                                                                                this.setState({ password: Utils.safeParseEventValue(e) });
                                                                            }}
                                                                            rightComponent={!disableForgotPassword && (
                                                                                <Link
                                                                                    tabIndex={-1}
                                                                                    className="float-right"
                                                                                    to={`/password-recovery${redirect}`}
                                                                                    onClick={this.showForgotPassword}
                                                                                >
                                                                                    <ButtonLink tabIndex={-1} type="button">
                                                                                        Forgot password?
                                                                                    </ButtonLink>
                                                                                </Link>
                                                                            )}
                                                                            className="input-default full-width mb-2"
                                                                            type="password"
                                                                            name="password"
                                                                            data-test="password"
                                                                            id="password"
                                                                        />
                                                                        <div className="form-cta">
                                                                            <Button
                                                                                id="login-btn"
                                                                                disabled={isLoading || isSaving}
                                                                                type="submit"
                                                                                className="mt-3 px-4 full-width"
                                                                            >Login
                                                                            </Button>
                                                                        </div>
                                                                    </fieldset>
                                                                    {error && (
                                                                        <div id="error-alert" className="alert mt-3 alert-danger">
                                                                            {typeof AccountStore.error === 'string' ? AccountStore.error : 'Please check your details and try again'}
                                                                        </div>
                                                                    )}
                                                                </form>
>>>>>>> 42dd2080
                                                            )}
                                                        </>

                                                    )}
                                                </AccountProvider>
                                            </Card>

                                            {(!projectOverrides.preventSignup) && (

                                                <div>
<<<<<<< HEAD
                                                    <Row className="justify-content-center mt-2">
                                                        Creating a new account is easy{' '}
                                                        <Link id="existing-member-btn" to={`/signup${redirect}`}>
                                                            <ButtonLink data-test="jsSignup" className="ml-1">
                                                                Sign up
                                                            </ButtonLink>
                                                        </Link>
                                                    </Row>
                                                    <div className="mt-5 text-center text-small text-muted">
=======
                                                    {!preventEmailPassword && (
                                                        <Row className="justify-content-center mt-2">
                                                            Creating a new account is easy{' '}
                                                            <Link id="existing-member-btn" to={`/signup${redirect}`}>
                                                                <ButtonLink data-test="jsSignup" className="ml-1">
                                                                    Sign up
                                                                </ButtonLink>
                                                            </Link>
                                                        </Row>
                                                    )}

                                                    <div className="mt-4 text-center text-small text-muted">
>>>>>>> 42dd2080
                                                        By signing up you agree to our <a
                                                          style={{ opacity: 0.8 }} target="_blank" className="text-small"
                                                          href="https://flagsmith.com/terms-of-service/"
                                                        >Terms of Service
                                                        </a> and <a
                                                                                         style={{ opacity: 0.8 }} target="_blank" className="text-small"
                                                                                         href="https://flagsmith.com/privacy-policy/"
                                                                                       >Privacy Policy
                                                                                                </a>
                                                    </div>
                                                </div>

                                            )}
                                        </React.Fragment>
                                    ) : (
                                        <React.Fragment>

                                            <Card>

                                                {!!oauths.length && (
                                                    <Row style={{ justifyContent: 'center' }}>
                                                        {oauths}
                                                    </Row>
                                                )}

                                                {!preventEmailPassword && (
                                                    <form
                                                        id="form" name="form" onSubmit={(e) => {
                                                        Utils.preventDefault(e);
                                                        const isInvite = document.location.href.indexOf('invite') != -1;
                                                        register({
                                                                email,
                                                                password,
                                                                first_name,
                                                                last_name,
                                                                marketing_consent_given: this.state.marketing_consent_given,
                                                            },
                                                            isInvite);
                                                    }}
                                                    >

                                                        {error
                                                            && (
                                                                <FormGroup>
                                                                    <div id="error-alert" className="alert alert-danger">
                                                                        {typeof AccountStore.error === 'string' ? AccountStore.error : 'Please check your details and try again'}
                                                                    </div>
                                                                </FormGroup>
                                                            )
                                                        }
                                                        {isInvite
                                                            && (
                                                                <div className="notification flex-row">
                                                            <span
                                                                className="notification__icon ion-md-information-circle-outline mb-2"
                                                            />
                                                                    <p className="notification__text pl-3">Create an account to accept your
                                                                        invite
                                                                    </p>
                                                                </div>
                                                            )
                                                        }
                                                        <fieldset id="details" className="">
                                                            <InputGroup
                                                                title="First Name"
                                                                data-test="firstName"
                                                                inputProps={{
                                                                    name: 'firstName',
                                                                    className: 'full-width mb-2',
                                                                    error: error && error.first_name,
                                                                }}
                                                                onChange={(e) => {
                                                                    this.setState({ first_name: Utils.safeParseEventValue(e) });
                                                                }}
                                                                className="input-default full-width"
                                                                type="text"
                                                                name="firstName" id="firstName"
                                                            />
                                                            <InputGroup
                                                                title="Last Name"
                                                                data-test="lastName"
                                                                inputProps={{
                                                                    name: 'lastName',
                                                                    className: 'full-width mb-2',
                                                                    error: error && error.last_name,
                                                                }}
                                                                onChange={(e) => {
                                                                    this.setState({ last_name: Utils.safeParseEventValue(e) });
                                                                }}
                                                                className="input-default full-width"
                                                                type="text"
                                                                name="lastName" id="lastName"
                                                            />

                                                            {error && error.email ? (
                                                                <span
                                                                    id="email-error"
                                                                    className="text-danger"
                                                                >
                                                                {error.email}
                                                            </span>
                                                            ) : null}
                                                            <InputGroup
                                                                title="Email Address"
                                                                data-test="email"
                                                                inputProps={{
                                                                    name: 'email',
                                                                    className: 'full-width mb-2',
                                                                    error: error && error.email,
                                                                }}
                                                                onChange={(e) => {
                                                                    this.setState({ email: Utils.safeParseEventValue(e) });
                                                                }}
                                                                className="input-default full-width"
                                                                type="email"
                                                                name="email"
                                                                id="email"
                                                            />

                                                            {error && error.password ? (
                                                                <span
                                                                    id="password-error"
                                                                    className="text-danger"
                                                                >
                                                                {error.password}
                                                            </span>
                                                            ) : null}
                                                            <InputGroup
                                                                title="Password"
                                                                data-test="password"
                                                                inputProps={{
                                                                    name: 'password',
                                                                    className: 'full-width mb-2',
                                                                    error: error && error.password,
                                                                }}
                                                                onChange={(e) => {
                                                                    this.setState({ password: Utils.safeParseEventValue(e) });
                                                                }}
                                                                className="input-default full-width"
                                                                type="password"
                                                                name="password"
                                                                id="password"
                                                            />
                                                            {Utils.getFlagsmithHasFeature('mailing_list') && (
                                                                <Row className="text-right">
                                                                    <Flex/>
                                                                    <input
                                                                        onChange={(e) => {
                                                                            API.setCookie('marketing_consent_given', `${e.target.checked}`);
                                                                            this.setState({ marketing_consent_given: e.target.checked });
                                                                        }} id="mailinglist" className="mr-2"
                                                                        type="checkbox" checked={this.state.marketing_consent_given}
                                                                    />
                                                                    <label className="mb-0" htmlFor="mailinglist">Join our mailing list!</label>
                                                                </Row>
                                                            )}
                                                            <div className="form-cta">
                                                                <Button
                                                                    data-test="signup-btn"
                                                                    name="signup-btn"
                                                                    disabled={isLoading || isSaving}
                                                                    className="px-4 mt-3 full-width"
                                                                    type="submit"
                                                                >
                                                                    Create Account
                                                                </Button>
                                                            </div>
                                                        </fieldset>
                                                    </form>
                                                )}
                                            </Card>
                                            <Row className="justify-content-center mt-2">
                                                Have an account?{' '}
                                                <Link id="existing-member-btn" to={`/login${redirect}`}>
                                                    <ButtonLink
                                                      className="ml-1"
                                                    >
                                                        Log in
                                                    </ButtonLink>
                                                </Link>
                                            </Row>


                                        </React.Fragment>
                                    )}
                                </div>
                            )}
                        </div>
                    )}
                </AccountProvider>

            </>
        );
    }
};

module.exports = ConfigProvider(HomePage);<|MERGE_RESOLUTION|>--- conflicted
+++ resolved
@@ -275,52 +275,6 @@
                                                                             >
                                                                         {error.password}
                                                                     </span>
-<<<<<<< HEAD
-                                                                ) : null}
-                                                                <InputGroup
-                                                                  title="Password"
-                                                                  inputProps={{
-                                                                      name: 'password',
-                                                                      className: 'full-width',
-                                                                      error: error && error.password,
-                                                                  }}
-                                                                  onChange={(e) => {
-                                                                      this.setState({ password: Utils.safeParseEventValue(e) });
-                                                                  }}
-                                                                  rightComponent={!disableForgotPassword && (
-                                                                  <Link
-                                                                    tabIndex={-1}
-                                                                    className="float-right"
-                                                                    to={`/password-recovery${redirect}`}
-                                                                    onClick={this.showForgotPassword}
-                                                                  >
-                                                                      <ButtonLink tabIndex={-1} type="button">
-                                                                          Forgot password?
-                                                                      </ButtonLink>
-                                                                  </Link>
-                                                                  )}
-                                                                  className="input-default full-width mb-2"
-                                                                  type="password"
-                                                                  name="password"
-                                                                  data-test="password"
-                                                                  id="password"
-                                                                />
-                                                                <div className="form-cta">
-
-                                                                    <Button
-                                                                      id="login-btn"
-                                                                      disabled={isLoading || isSaving}
-                                                                      type="submit"
-                                                                      className="mt-3 px-4 full-width"
-                                                                    >Login
-                                                                    </Button>
-                                                                </div>
-                                                            </fieldset>
-                                                            {error && (
-                                                                <div id="error-alert" className="alert mt-3 alert-danger">
-                                                                    {typeof AccountStore.error === 'string' ? AccountStore.error : 'Please check your details and try again'}
-                                                                </div>
-=======
                                                                         ) : null}
                                                                         <InputGroup
                                                                             title="Password"
@@ -366,7 +320,6 @@
                                                                         </div>
                                                                     )}
                                                                 </form>
->>>>>>> 42dd2080
                                                             )}
                                                         </>
 
@@ -377,17 +330,6 @@
                                             {(!projectOverrides.preventSignup) && (
 
                                                 <div>
-<<<<<<< HEAD
-                                                    <Row className="justify-content-center mt-2">
-                                                        Creating a new account is easy{' '}
-                                                        <Link id="existing-member-btn" to={`/signup${redirect}`}>
-                                                            <ButtonLink data-test="jsSignup" className="ml-1">
-                                                                Sign up
-                                                            </ButtonLink>
-                                                        </Link>
-                                                    </Row>
-                                                    <div className="mt-5 text-center text-small text-muted">
-=======
                                                     {!preventEmailPassword && (
                                                         <Row className="justify-content-center mt-2">
                                                             Creating a new account is easy{' '}
@@ -400,7 +342,6 @@
                                                     )}
 
                                                     <div className="mt-4 text-center text-small text-muted">
->>>>>>> 42dd2080
                                                         By signing up you agree to our <a
                                                           style={{ opacity: 0.8 }} target="_blank" className="text-small"
                                                           href="https://flagsmith.com/terms-of-service/"
