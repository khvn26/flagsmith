--- conflicted
+++ resolved
@@ -343,54 +343,16 @@
                                                     </div>
                                                 </div>
                                             </FormGroup>
-<<<<<<< HEAD
-                                        )}
-
-                                        <FormGroup className="mt-4">
-                                            <h3>Delete Project</h3>
-                                            <div className="row">
-                                                <div className="col-md-10">
-                                                    <p>
-                                                        This project will be permanently deleted.
-                                                    </p>
-                                                </div>
-                                                <div className="col-md-2 text-right">
-                                                    <Button
-                                                        onClick={() => this.confirmRemove(project, () => {
-                                                            deleteProject(this.props.match.params.projectId);
-                                                        })}
-                                                        className="btn btn--with-icon ml-auto btn--remove"
-                                                    >
-                                                        <RemoveIcon/>
-                                                    </Button>
-                                                </div>
-                                            </div>
-                                        </FormGroup>
-                                    </TabItem>
-                                    <TabItem tabLabel="Members" tabIcon="ion-md-people" >
-                                        <EditPermissions
-                                            onSaveUser={() => {
-                                                this.getPermissions();
-                                            }}
-                                            permissions={this.state.permissions}
-                                            tabClassName="flat-panel"
-                                            id={this.props.match.params.projectId}
-                                            level="project"
-                                        />
-                                    </TabItem>
-                                </Tabs>
-
-                    )}
-                        </div>
-                    )}
-=======
                                         </TabItem>
                                         <TabItem tabLabel="Members" tabIcon="ion-md-people">
                                             <EditPermissions
                                                 onSaveUser={() => {
                                                     this.getPermissions();
-                                                }} permissions={this.state.permissions} tabClassName="flat-panel"
-                                                id={this.props.match.params.projectId} level="project"
+                                                }}
+                                                permissions={this.state.permissions}
+                                                tabClassName="flat-panel"
+                                                id={this.props.match.params.projectId}
+                                                level="project"
                                             />
                                         </TabItem>
                                     </Tabs>
@@ -399,7 +361,6 @@
                             </div>
                         )
                     }}
->>>>>>> 77ee9ecc
                 </ProjectProvider>
             </div>
         );
