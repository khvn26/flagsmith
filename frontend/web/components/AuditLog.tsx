import React, {FC, useEffect, useRef, useState} from 'react'; // we need this to make JSX compile
import moment from 'moment';
import Utils from 'common/utils/utils';
import {AuditLogItem} from 'common/types/responses';
import {useGetAuditLogsQuery} from 'common/services/useAuditLog';
import useSearchThrottle from 'common/useSearchThrottle';
import JSONReference from "./JSONReference";
<<<<<<< HEAD
import {Link} from "react-router-dom";

const PanelSearch = require('../components/PanelSearch');
const Format = require('common/utils/format')
=======
import PanelSearch from './PanelSearch'

>>>>>>> 7b5d73f2
type AuditLogType = {
    environmentId: string
    projectId: string
    pageSize:number
    onSearchChange?:(search:string)=>void
}

const widths = [200,200, 200]
const AuditLog: FC<AuditLogType> = (props) => {
    const [page, setPage] = useState(1);
    const {searchInput, search, setSearchInput} = useSearchThrottle(Utils.fromParam().search, () => {
        setPage(1);
    });

    useEffect(()=>{
        if(props.onSearchChange) {
            props.onSearchChange(search)
        }
    },[search])

    const hasHadResults = useRef(false);

    const {data: auditLog, isLoading, isError} = useGetAuditLogsQuery({
        search,
        project: props.projectId,
        page,
        page_size: props.pageSize,
        environments: props.environmentId,
    });

    useEffect(()=>{
       props.onErrorChange?.(isError)
    },[])

    if (auditLog?.results) {
        hasHadResults.current = true;
    }

    const renderRow = ({created_date, log, author, environment, related_object_type}: AuditLogItem) => {
        return (
            <Row className='list-item py-2 audit__item' key={created_date}>
                <span style={{width:widths[0]}}>
                    {moment(created_date).format('Do MMM YYYY HH:mma')}
                </span>
                <div style={{width:widths[1]}}>
                    {author?.first_name} {author?.last_name}
                </div>
                {environment?.name ? (
                    <Link style={{width:widths[2]}} to={`/project/${props.projectId}/environment/${environment?.api_key}/features/`}>
                        <Row>
                            <span className="flex-row chip">
                                {environment?.name}
                            </span>
                        </Row>

                    </Link>
                ):(
                   <div style={{width:widths[2]}}/>
                )}
                <Flex>
                    {log}
                </Flex>
            </Row>
        );
    };
    const {env: envFilter} = Utils.fromParam();

    const hasRbacPermission = Utils.getPlansPermission('AUDIT') || !Utils.getFlagsmithHasFeature('scaleup_audit');
    if (!hasRbacPermission) {
        return (
            <div>
                <div className='text-center'>
                    To access this feature please upgrade your account to scaleup or higher.
                </div>
            </div>
        );
    }
    return (
        <PanelSearch
            id='messages-list'
            title='Log entries'
            isLoading={isLoading || (!auditLog)}
            className='no-pad'
            icon='ion-md-browsers'
            items={auditLog?.results}
            filter={envFilter}
            search={searchInput}
            onChange={(e: InputEvent) => {
                setSearchInput(Utils.safeParseEventValue(e));
            }}
            paging={auditLog}
            nextPage={() => {
                setPage(page + 1);
            }}
            prevPage={() => {
                setPage(page - 1);
            }}
            goToPage={(page: number) => {
                setPage(page);
            }}
            filterRow={() => true}
            renderRow={renderRow}
            header={<Row className="table-header">
                <span style={{width:widths[0]}}>
                    Date
                </span>
                <div style={{width:widths[1]}}>
                    User
                </div>
                <div style={{width:widths[2]}}>
                    Environment
                </div>
                <Flex>
                    Content
                </Flex>
            </Row>}
            renderFooter={()=><JSONReference className="mt-4 ml-2" title={"Audit"} json={auditLog?.results}/>}
            renderNoResults={(
                <FormGroup className='text-center'>
                    You have no
                    log messages
                    for your
                    project.
                </FormGroup>
            )}
        />
    );
};


export default AuditLog;<|MERGE_RESOLUTION|>--- conflicted
+++ resolved
@@ -5,15 +5,10 @@
 import {useGetAuditLogsQuery} from 'common/services/useAuditLog';
 import useSearchThrottle from 'common/useSearchThrottle';
 import JSONReference from "./JSONReference";
-<<<<<<< HEAD
 import {Link} from "react-router-dom";
 
 const PanelSearch = require('../components/PanelSearch');
 const Format = require('common/utils/format')
-=======
-import PanelSearch from './PanelSearch'
-
->>>>>>> 7b5d73f2
 type AuditLogType = {
     environmentId: string
     projectId: string
