--- conflicted
+++ resolved
@@ -72,13 +72,8 @@
     render() {
         const { projectId, projectFlag, permission, environmentFlags, environmentId, projectFlags, removeFlag, toggleFlag } = this.props;
         const { name, id, enabled, created_date, description, type } = this.props.projectFlag;
-<<<<<<< HEAD
-        const readOnly = Utils.getFlagsmithHasFeature('read_only_mode');
-        const isProtected = hasProtectedTag(projectFlag, parseInt(projectId));
-=======
         const readOnly = this.props.readOnly || Utils.getFlagsmithHasFeature('read_only_mode');
         const isProtected = TagStore.hasProtectedTag(projectFlag, parseInt(projectId));
->>>>>>> 0c76d0ac
         const environment = ProjectStore.getEnvironment(environmentId);
         const changeRequestsEnabled = Utils.changeRequestsEnabled(environment && environment.minimum_change_request_approvals);
 
