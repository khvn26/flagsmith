--- conflicted
+++ resolved
@@ -5,12 +5,8 @@
 
 const whitelabel = typeof process.env.WHITELABEL === 'undefined' ? false : process.env.WHITELABEL;
 const styles = whitelabel ? path.join(__dirname, `../web/styles/whitelabel/${process.env.WHITELABEL}`) : path.join(__dirname, '../web/styles');
-<<<<<<< HEAD
-const base = require('./webpack.base')
-=======
 const base = require('./webpack.base');
 
->>>>>>> 908698b2
 module.exports = {
     ...base,
     devtool: 'eval-source-map',
