import {Segment} from "./responses";

export type PagedRequest<T> =  T & {
  page?:number
  page_size?: number
}

export type Req = {
  getSegments: PagedRequest<{
    q?:string
    projectId: string
  }>
  deleteSegment: {projectId:string, id:number}
  updateSegment: {projectId:string, id:number, segment: Segment}
  createSegment: {projectId:string, id:number, segment: Omit<Segment,"id">}
  getAuditLogs: PagedRequest<{
    search?:string
    project: string
    environments?: string
  }>
  getOrganisations: {}
  getProjects: {
    organisationId: string
  }
  getEnvironments: {
    projectId: string
  }
<<<<<<< HEAD
  deleteIdentity: {
    id: string
    environmentId: string
    isEdge: boolean
  }
  createIdentities: {
    isEdge: boolean
    environmentId: string
    identifiers: string[]
  }
  getIdentities: PagedRequest<{
    environmentId: string
    pageType?: "NEXT" | "PREVIOUS"
    search?:string
    pages?: (string|undefined)[] // this is needed for edge since it returns no paging info other than a key
    isEdge: boolean
  }>
=======
  getOrganisationUsage: {
    organisationId: string
    projectId?:string
    environmentId?:string
  }
>>>>>>> 3c566b5e
  // END OF TYPES
}<|MERGE_RESOLUTION|>--- conflicted
+++ resolved
@@ -25,7 +25,11 @@
   getEnvironments: {
     projectId: string
   }
-<<<<<<< HEAD
+  getOrganisationUsage: {
+    organisationId: string
+    projectId?:string
+    environmentId?:string
+  }
   deleteIdentity: {
     id: string
     environmentId: string
@@ -43,12 +47,5 @@
     pages?: (string|undefined)[] // this is needed for edge since it returns no paging info other than a key
     isEdge: boolean
   }>
-=======
-  getOrganisationUsage: {
-    organisationId: string
-    projectId?:string
-    environmentId?:string
-  }
->>>>>>> 3c566b5e
   // END OF TYPES
 }