// eslint-disable-next-line @typescript-eslint/no-empty-interface
export type EdgePagedResponse<T> = PagedResponse<T> & {last_evaluated_key?:string, pages?:(string|undefined)[]}
export type PagedResponse<T> = {
  count?: number;
  next?: string;
  previous?: string;
  results: T[];
}
export type FlagsmithValue = string | number | boolean | null
export type SegmentRule = {
  type: string;
  rules: SegmentRule[];
  conditions: {
    operator: string;
    property: string;
    value: FlagsmithValue;
  }[];
}
export type Segment = {
  id: number;
  rules: SegmentRule[];
  uuid: string;
  name: string;
  description: string;
  project: number;
  feature?: number;
}
export type Environment = {
  id: number;
  name: string;
  api_key: string;
  description?: string;
  project: number;
  minimum_change_request_approvals?: number;
  allow_client_traits: boolean;
}
export type Project =  {
  id: number;
  uuid: string;
  name: string;
  organisation: number;
  hide_disabled_flags: boolean;
  enable_dynamo_db: boolean;
  migration_status: string;
  use_edge_identities: boolean;
  prevent_flag_defaults: boolean;
  enable_realtime_updates: boolean;
  environments: Environment[];
}
export type ProjectSummary = Omit<Project, 'environments'>
export type AuditLogItem = {
  id: number;
  created_date: string;
  log: string;
  author?: {
    id: number;
    email: string;
    first_name: string;
    last_name: string;
  };
  environment?: Environment;
  project: ProjectSummary;
  related_object_id: number;
  related_object_type: string;
  is_system_event: boolean;
}
export type Subscription = {
  id: number;
  uuid: string;
  subscription_id: string|null;
  subscription_date: string;
  plan: string|null;
  max_seats: number;
  max_api_calls: number;
  cancellation_date: string | null;
  customer_id: string;
  payment_method: string;
  notes: string|null;
}

export type Organisation = {
  id: number;
  name: string;
  created_date: string;
  webhook_notification_email: string | null;
  num_seats: number;
  subscription: Subscription;
  role: string;
  persist_trait_data: boolean;
  block_access_to_admin: boolean;
  restrict_project_create_to_admin: boolean;
}
export type Identity = {
  id?: string
  identifier: string
  identity_uuid?: string
}
export type Res = {
  segments: PagedResponse<Segment>;
  segment: {id:string};
  auditLogs: PagedResponse<AuditLogItem>;
  organisations: PagedResponse<Organisation>;
  projects: ProjectSummary[];
  environments: PagedResponse<Environment>;
<<<<<<< HEAD
  identity: {id:string} //todo: we don't consider this until we migrate identity-store
  identities: EdgePagedResponse<Identity>
=======
  organisationUsage: {
    totals: {
      flags: number;
      environmentDocument: number;
      identities: number;
      traits: number;
      total: number;
    };
    events_list: {
      "Environment-document": number|null;
      Flags: number|null;
      Identities: number|null;
      Traits: number|null;
      name: string;
    }[]
  }
>>>>>>> 3c566b5e
  // END OF TYPES
}<|MERGE_RESOLUTION|>--- conflicted
+++ resolved
@@ -102,10 +102,6 @@
   organisations: PagedResponse<Organisation>;
   projects: ProjectSummary[];
   environments: PagedResponse<Environment>;
-<<<<<<< HEAD
-  identity: {id:string} //todo: we don't consider this until we migrate identity-store
-  identities: EdgePagedResponse<Identity>
-=======
   organisationUsage: {
     totals: {
       flags: number;
@@ -122,6 +118,7 @@
       name: string;
     }[]
   }
->>>>>>> 3c566b5e
+  identity: {id:string} //todo: we don't consider this until we migrate identity-store
+  identities: EdgePagedResponse<Identity>
   // END OF TYPES
 }